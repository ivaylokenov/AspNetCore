--- conflicted
+++ resolved
@@ -1,3 +1,4 @@
+
 trigger:
 - master
 - release/*
@@ -9,29 +10,6 @@
     jobDisplayName: Fast Check
     agentOs: Windows
     buildArgs: "/t:FastCheck"
-<<<<<<< HEAD
-    artifacts:
-      publish: false
-- job: RepoBuilds
-  pool:
-    vmImage: vs2017-win2016
-  strategy:
-    maxParallel: 3
-    matrix:
-      DataProtection:
-        _FolderName: DataProtection
-      WebSockets:
-        _FolderName: WebSockets
-  steps:
-  - script: src/$(_FolderName)/build.cmd -ci
-    displayName: Run src/$(_FolderName)/build.cmd
-  - task: PublishTestResults@2
-    displayName: Publish test results
-    condition: always()
-    inputs:
-      testRunner: vstest
-      testResultsFiles: 'src/$(_FolderName)/artifacts/logs/**/*.trx'
-=======
 - template: jobs/default-build.yml
   parameters:
     jobName: Windows_Build
@@ -40,7 +18,6 @@
     beforeBuild:
     - powershell: "& ./src/IISIntegration/tools/UpdateIISExpressCertificate.ps1"
       displayName: Setup IISExpress test certificates
->>>>>>> 289050b9
 - template: jobs/iisintegration-job.yml
   parameters:
     TestGroupName: IIS
